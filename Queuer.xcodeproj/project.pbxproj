// !$*UTF8*$!
{
	archiveVersion = 1;
	classes = {
	};
	objectVersion = 46;
	objects = {

/* Begin PBXBuildFile section */
		493F57291F21F32B009EC8FA /* Queuer.framework in Frameworks */ = {isa = PBXBuildFile; fileRef = 493F57201F21F32B009EC8FA /* Queuer.framework */; };
		4995D7431F21E19C00A34E6E /* Queuer.framework in Frameworks */ = {isa = PBXBuildFile; fileRef = 4995D7391F21E19B00A34E6E /* Queuer.framework */; };
		4995D76F1F21ED1C00A34E6E /* Queuer.framework in Frameworks */ = {isa = PBXBuildFile; fileRef = 4995D7661F21ED1B00A34E6E /* Queuer.framework */; };
		49B28E2C1F27EDCB00D0819A /* Queuer.h in Headers */ = {isa = PBXBuildFile; fileRef = 49C7BCC11F26938F00F4FFBC /* Queuer.h */; settings = {ATTRIBUTES = (Public, ); }; };
		49B28E2D1F27EDCC00D0819A /* Queuer.h in Headers */ = {isa = PBXBuildFile; fileRef = 49C7BCC11F26938F00F4FFBC /* Queuer.h */; settings = {ATTRIBUTES = (Public, ); }; };
		49B28E2E1F27EDCC00D0819A /* Queuer.h in Headers */ = {isa = PBXBuildFile; fileRef = 49C7BCC11F26938F00F4FFBC /* Queuer.h */; settings = {ATTRIBUTES = (Public, ); }; };
		49C7BCCE1F26938F00F4FFBC /* ConcurrentOperation.swift in Sources */ = {isa = PBXBuildFile; fileRef = 49C7BCBB1F26938F00F4FFBC /* ConcurrentOperation.swift */; };
		49C7BCCF1F26938F00F4FFBC /* Queuer.swift in Sources */ = {isa = PBXBuildFile; fileRef = 49C7BCBC1F26938F00F4FFBC /* Queuer.swift */; };
		49C7BCD01F26938F00F4FFBC /* RequestOperation.swift in Sources */ = {isa = PBXBuildFile; fileRef = 49C7BCBD1F26938F00F4FFBC /* RequestOperation.swift */; };
		49C7BCD11F26938F00F4FFBC /* Semaphore.swift in Sources */ = {isa = PBXBuildFile; fileRef = 49C7BCBE1F26938F00F4FFBC /* Semaphore.swift */; };
		49C7BCD21F26938F00F4FFBC /* SynchronousOperation.swift in Sources */ = {isa = PBXBuildFile; fileRef = 49C7BCBF1F26938F00F4FFBC /* SynchronousOperation.swift */; };
		49C7BCD31F26938F00F4FFBC /* URLBuilder.swift in Sources */ = {isa = PBXBuildFile; fileRef = 49C7BCC01F26938F00F4FFBC /* URLBuilder.swift */; };
		49C7BCD41F26938F00F4FFBC /* Queuer.h in Headers */ = {isa = PBXBuildFile; fileRef = 49C7BCC11F26938F00F4FFBC /* Queuer.h */; settings = {ATTRIBUTES = (Public, ); }; };
		49C7BCD51F26939900F4FFBC /* ConcurrentOperation.swift in Sources */ = {isa = PBXBuildFile; fileRef = 49C7BCBB1F26938F00F4FFBC /* ConcurrentOperation.swift */; };
		49C7BCD61F26939900F4FFBC /* Queuer.swift in Sources */ = {isa = PBXBuildFile; fileRef = 49C7BCBC1F26938F00F4FFBC /* Queuer.swift */; };
		49C7BCD71F26939900F4FFBC /* RequestOperation.swift in Sources */ = {isa = PBXBuildFile; fileRef = 49C7BCBD1F26938F00F4FFBC /* RequestOperation.swift */; };
		49C7BCD81F26939900F4FFBC /* Semaphore.swift in Sources */ = {isa = PBXBuildFile; fileRef = 49C7BCBE1F26938F00F4FFBC /* Semaphore.swift */; };
		49C7BCD91F26939900F4FFBC /* SynchronousOperation.swift in Sources */ = {isa = PBXBuildFile; fileRef = 49C7BCBF1F26938F00F4FFBC /* SynchronousOperation.swift */; };
		49C7BCDA1F26939900F4FFBC /* URLBuilder.swift in Sources */ = {isa = PBXBuildFile; fileRef = 49C7BCC01F26938F00F4FFBC /* URLBuilder.swift */; };
		49C7BCDB1F26939A00F4FFBC /* ConcurrentOperation.swift in Sources */ = {isa = PBXBuildFile; fileRef = 49C7BCBB1F26938F00F4FFBC /* ConcurrentOperation.swift */; };
		49C7BCDC1F26939A00F4FFBC /* Queuer.swift in Sources */ = {isa = PBXBuildFile; fileRef = 49C7BCBC1F26938F00F4FFBC /* Queuer.swift */; };
		49C7BCDD1F26939A00F4FFBC /* RequestOperation.swift in Sources */ = {isa = PBXBuildFile; fileRef = 49C7BCBD1F26938F00F4FFBC /* RequestOperation.swift */; };
		49C7BCDE1F26939A00F4FFBC /* Semaphore.swift in Sources */ = {isa = PBXBuildFile; fileRef = 49C7BCBE1F26938F00F4FFBC /* Semaphore.swift */; };
		49C7BCDF1F26939A00F4FFBC /* SynchronousOperation.swift in Sources */ = {isa = PBXBuildFile; fileRef = 49C7BCBF1F26938F00F4FFBC /* SynchronousOperation.swift */; };
		49C7BCE01F26939A00F4FFBC /* URLBuilder.swift in Sources */ = {isa = PBXBuildFile; fileRef = 49C7BCC01F26938F00F4FFBC /* URLBuilder.swift */; };
		49C7BCE11F26939A00F4FFBC /* ConcurrentOperation.swift in Sources */ = {isa = PBXBuildFile; fileRef = 49C7BCBB1F26938F00F4FFBC /* ConcurrentOperation.swift */; };
		49C7BCE21F26939A00F4FFBC /* Queuer.swift in Sources */ = {isa = PBXBuildFile; fileRef = 49C7BCBC1F26938F00F4FFBC /* Queuer.swift */; };
		49C7BCE31F26939A00F4FFBC /* RequestOperation.swift in Sources */ = {isa = PBXBuildFile; fileRef = 49C7BCBD1F26938F00F4FFBC /* RequestOperation.swift */; };
		49C7BCE41F26939A00F4FFBC /* Semaphore.swift in Sources */ = {isa = PBXBuildFile; fileRef = 49C7BCBE1F26938F00F4FFBC /* Semaphore.swift */; };
		49C7BCE51F26939A00F4FFBC /* SynchronousOperation.swift in Sources */ = {isa = PBXBuildFile; fileRef = 49C7BCBF1F26938F00F4FFBC /* SynchronousOperation.swift */; };
		49C7BCE61F26939A00F4FFBC /* URLBuilder.swift in Sources */ = {isa = PBXBuildFile; fileRef = 49C7BCC01F26938F00F4FFBC /* URLBuilder.swift */; };
		49C7BCE71F26939F00F4FFBC /* ConcurrentOperationTests.swift in Sources */ = {isa = PBXBuildFile; fileRef = 49C7BCAF1F26938F00F4FFBC /* ConcurrentOperationTests.swift */; };
		49C7BCE81F26939F00F4FFBC /* QueuerTests.swift in Sources */ = {isa = PBXBuildFile; fileRef = 49C7BCB01F26938F00F4FFBC /* QueuerTests.swift */; };
		49C7BCE91F26939F00F4FFBC /* RequestOperationTests.swift in Sources */ = {isa = PBXBuildFile; fileRef = 49C7BCB11F26938F00F4FFBC /* RequestOperationTests.swift */; };
		49C7BCEA1F26939F00F4FFBC /* SemaphoreTests.swift in Sources */ = {isa = PBXBuildFile; fileRef = 49C7BCB21F26938F00F4FFBC /* SemaphoreTests.swift */; };
		49C7BCEB1F26939F00F4FFBC /* SynchronousOperationTests.swift in Sources */ = {isa = PBXBuildFile; fileRef = 49C7BCB31F26938F00F4FFBC /* SynchronousOperationTests.swift */; };
		49C7BCEC1F26939F00F4FFBC /* URLBuilderTests.swift in Sources */ = {isa = PBXBuildFile; fileRef = 49C7BCB41F26938F00F4FFBC /* URLBuilderTests.swift */; };
		49C7BCED1F2693A000F4FFBC /* ConcurrentOperationTests.swift in Sources */ = {isa = PBXBuildFile; fileRef = 49C7BCAF1F26938F00F4FFBC /* ConcurrentOperationTests.swift */; };
		49C7BCEE1F2693A000F4FFBC /* QueuerTests.swift in Sources */ = {isa = PBXBuildFile; fileRef = 49C7BCB01F26938F00F4FFBC /* QueuerTests.swift */; };
		49C7BCEF1F2693A000F4FFBC /* RequestOperationTests.swift in Sources */ = {isa = PBXBuildFile; fileRef = 49C7BCB11F26938F00F4FFBC /* RequestOperationTests.swift */; };
		49C7BCF01F2693A000F4FFBC /* SemaphoreTests.swift in Sources */ = {isa = PBXBuildFile; fileRef = 49C7BCB21F26938F00F4FFBC /* SemaphoreTests.swift */; };
		49C7BCF11F2693A000F4FFBC /* SynchronousOperationTests.swift in Sources */ = {isa = PBXBuildFile; fileRef = 49C7BCB31F26938F00F4FFBC /* SynchronousOperationTests.swift */; };
		49C7BCF21F2693A000F4FFBC /* URLBuilderTests.swift in Sources */ = {isa = PBXBuildFile; fileRef = 49C7BCB41F26938F00F4FFBC /* URLBuilderTests.swift */; };
		49C7BCF31F2693A100F4FFBC /* ConcurrentOperationTests.swift in Sources */ = {isa = PBXBuildFile; fileRef = 49C7BCAF1F26938F00F4FFBC /* ConcurrentOperationTests.swift */; };
		49C7BCF41F2693A100F4FFBC /* QueuerTests.swift in Sources */ = {isa = PBXBuildFile; fileRef = 49C7BCB01F26938F00F4FFBC /* QueuerTests.swift */; };
		49C7BCF51F2693A100F4FFBC /* RequestOperationTests.swift in Sources */ = {isa = PBXBuildFile; fileRef = 49C7BCB11F26938F00F4FFBC /* RequestOperationTests.swift */; };
		49C7BCF61F2693A100F4FFBC /* SemaphoreTests.swift in Sources */ = {isa = PBXBuildFile; fileRef = 49C7BCB21F26938F00F4FFBC /* SemaphoreTests.swift */; };
		49C7BCF71F2693A100F4FFBC /* SynchronousOperationTests.swift in Sources */ = {isa = PBXBuildFile; fileRef = 49C7BCB31F26938F00F4FFBC /* SynchronousOperationTests.swift */; };
		49C7BCF81F2693A100F4FFBC /* URLBuilderTests.swift in Sources */ = {isa = PBXBuildFile; fileRef = 49C7BCB41F26938F00F4FFBC /* URLBuilderTests.swift */; };
/* End PBXBuildFile section */

/* Begin PBXContainerItemProxy section */
		493F572A1F21F32B009EC8FA /* PBXContainerItemProxy */ = {
			isa = PBXContainerItemProxy;
			containerPortal = 4995D7301F21E19B00A34E6E /* Project object */;
			proxyType = 1;
			remoteGlobalIDString = 493F571F1F21F32B009EC8FA;
			remoteInfo = Queuer;
		};
		4995D7441F21E19C00A34E6E /* PBXContainerItemProxy */ = {
			isa = PBXContainerItemProxy;
			containerPortal = 4995D7301F21E19B00A34E6E /* Project object */;
			proxyType = 1;
			remoteGlobalIDString = 4995D7381F21E19B00A34E6E;
			remoteInfo = Queuer;
		};
		4995D7701F21ED1C00A34E6E /* PBXContainerItemProxy */ = {
			isa = PBXContainerItemProxy;
			containerPortal = 4995D7301F21E19B00A34E6E /* Project object */;
			proxyType = 1;
			remoteGlobalIDString = 4995D7651F21ED1B00A34E6E;
			remoteInfo = Queuer;
		};
/* End PBXContainerItemProxy section */

/* Begin PBXFileReference section */
		493F57201F21F32B009EC8FA /* Queuer.framework */ = {isa = PBXFileReference; explicitFileType = wrapper.framework; includeInIndex = 0; path = Queuer.framework; sourceTree = BUILT_PRODUCTS_DIR; };
		493F57281F21F32B009EC8FA /* QueuerTests macOS.xctest */ = {isa = PBXFileReference; explicitFileType = wrapper.cfbundle; includeInIndex = 0; path = "QueuerTests macOS.xctest"; sourceTree = BUILT_PRODUCTS_DIR; };
		4995D7391F21E19B00A34E6E /* Queuer.framework */ = {isa = PBXFileReference; explicitFileType = wrapper.framework; includeInIndex = 0; path = Queuer.framework; sourceTree = BUILT_PRODUCTS_DIR; };
		4995D7421F21E19C00A34E6E /* QueuerTests iOS.xctest */ = {isa = PBXFileReference; explicitFileType = wrapper.cfbundle; includeInIndex = 0; path = "QueuerTests iOS.xctest"; sourceTree = BUILT_PRODUCTS_DIR; };
		4995D7581F21EA3F00A34E6E /* Queuer.framework */ = {isa = PBXFileReference; explicitFileType = wrapper.framework; includeInIndex = 0; path = Queuer.framework; sourceTree = BUILT_PRODUCTS_DIR; };
		4995D7661F21ED1B00A34E6E /* Queuer.framework */ = {isa = PBXFileReference; explicitFileType = wrapper.framework; includeInIndex = 0; path = Queuer.framework; sourceTree = BUILT_PRODUCTS_DIR; };
		4995D76E1F21ED1C00A34E6E /* QueuerTests tvOS.xctest */ = {isa = PBXFileReference; explicitFileType = wrapper.cfbundle; includeInIndex = 0; path = "QueuerTests tvOS.xctest"; sourceTree = BUILT_PRODUCTS_DIR; };
		49C7BCAC1F26938F00F4FFBC /* Info.plist */ = {isa = PBXFileReference; fileEncoding = 4; lastKnownFileType = text.plist.xml; path = Info.plist; sourceTree = "<group>"; };
		49C7BCAF1F26938F00F4FFBC /* ConcurrentOperationTests.swift */ = {isa = PBXFileReference; fileEncoding = 4; lastKnownFileType = sourcecode.swift; path = ConcurrentOperationTests.swift; sourceTree = "<group>"; };
		49C7BCB01F26938F00F4FFBC /* QueuerTests.swift */ = {isa = PBXFileReference; fileEncoding = 4; lastKnownFileType = sourcecode.swift; path = QueuerTests.swift; sourceTree = "<group>"; };
		49C7BCB11F26938F00F4FFBC /* RequestOperationTests.swift */ = {isa = PBXFileReference; fileEncoding = 4; lastKnownFileType = sourcecode.swift; path = RequestOperationTests.swift; sourceTree = "<group>"; };
		49C7BCB21F26938F00F4FFBC /* SemaphoreTests.swift */ = {isa = PBXFileReference; fileEncoding = 4; lastKnownFileType = sourcecode.swift; path = SemaphoreTests.swift; sourceTree = "<group>"; };
		49C7BCB31F26938F00F4FFBC /* SynchronousOperationTests.swift */ = {isa = PBXFileReference; fileEncoding = 4; lastKnownFileType = sourcecode.swift; path = SynchronousOperationTests.swift; sourceTree = "<group>"; };
		49C7BCB41F26938F00F4FFBC /* URLBuilderTests.swift */ = {isa = PBXFileReference; fileEncoding = 4; lastKnownFileType = sourcecode.swift; path = URLBuilderTests.swift; sourceTree = "<group>"; };
		49C7BCB61F26938F00F4FFBC /* Info-iOS.plist */ = {isa = PBXFileReference; fileEncoding = 4; lastKnownFileType = text.plist.xml; path = "Info-iOS.plist"; sourceTree = "<group>"; };
		49C7BCB71F26938F00F4FFBC /* Info-macOS.plist */ = {isa = PBXFileReference; fileEncoding = 4; lastKnownFileType = text.plist.xml; path = "Info-macOS.plist"; sourceTree = "<group>"; };
		49C7BCB81F26938F00F4FFBC /* Info-tvOS.plist */ = {isa = PBXFileReference; fileEncoding = 4; lastKnownFileType = text.plist.xml; path = "Info-tvOS.plist"; sourceTree = "<group>"; };
		49C7BCB91F26938F00F4FFBC /* Info-watchOS.plist */ = {isa = PBXFileReference; fileEncoding = 4; lastKnownFileType = text.plist.xml; path = "Info-watchOS.plist"; sourceTree = "<group>"; };
		49C7BCBB1F26938F00F4FFBC /* ConcurrentOperation.swift */ = {isa = PBXFileReference; fileEncoding = 4; lastKnownFileType = sourcecode.swift; path = ConcurrentOperation.swift; sourceTree = "<group>"; };
		49C7BCBC1F26938F00F4FFBC /* Queuer.swift */ = {isa = PBXFileReference; fileEncoding = 4; lastKnownFileType = sourcecode.swift; path = Queuer.swift; sourceTree = "<group>"; };
		49C7BCBD1F26938F00F4FFBC /* RequestOperation.swift */ = {isa = PBXFileReference; fileEncoding = 4; lastKnownFileType = sourcecode.swift; path = RequestOperation.swift; sourceTree = "<group>"; };
		49C7BCBE1F26938F00F4FFBC /* Semaphore.swift */ = {isa = PBXFileReference; fileEncoding = 4; lastKnownFileType = sourcecode.swift; path = Semaphore.swift; sourceTree = "<group>"; };
		49C7BCBF1F26938F00F4FFBC /* SynchronousOperation.swift */ = {isa = PBXFileReference; fileEncoding = 4; lastKnownFileType = sourcecode.swift; path = SynchronousOperation.swift; sourceTree = "<group>"; };
		49C7BCC01F26938F00F4FFBC /* URLBuilder.swift */ = {isa = PBXFileReference; fileEncoding = 4; lastKnownFileType = sourcecode.swift; path = URLBuilder.swift; sourceTree = "<group>"; };
		49C7BCC11F26938F00F4FFBC /* Queuer.h */ = {isa = PBXFileReference; fileEncoding = 4; lastKnownFileType = sourcecode.c.h; path = Queuer.h; sourceTree = "<group>"; };
/* End PBXFileReference section */

/* Begin PBXFrameworksBuildPhase section */
		493F571C1F21F32B009EC8FA /* Frameworks */ = {
			isa = PBXFrameworksBuildPhase;
			buildActionMask = 2147483647;
			files = (
			);
			runOnlyForDeploymentPostprocessing = 0;
		};
		493F57251F21F32B009EC8FA /* Frameworks */ = {
			isa = PBXFrameworksBuildPhase;
			buildActionMask = 2147483647;
			files = (
				493F57291F21F32B009EC8FA /* Queuer.framework in Frameworks */,
			);
			runOnlyForDeploymentPostprocessing = 0;
		};
		4995D7351F21E19B00A34E6E /* Frameworks */ = {
			isa = PBXFrameworksBuildPhase;
			buildActionMask = 2147483647;
			files = (
			);
			runOnlyForDeploymentPostprocessing = 0;
		};
		4995D73F1F21E19C00A34E6E /* Frameworks */ = {
			isa = PBXFrameworksBuildPhase;
			buildActionMask = 2147483647;
			files = (
				4995D7431F21E19C00A34E6E /* Queuer.framework in Frameworks */,
			);
			runOnlyForDeploymentPostprocessing = 0;
		};
		4995D7541F21EA3F00A34E6E /* Frameworks */ = {
			isa = PBXFrameworksBuildPhase;
			buildActionMask = 2147483647;
			files = (
			);
			runOnlyForDeploymentPostprocessing = 0;
		};
		4995D7621F21ED1B00A34E6E /* Frameworks */ = {
			isa = PBXFrameworksBuildPhase;
			buildActionMask = 2147483647;
			files = (
			);
			runOnlyForDeploymentPostprocessing = 0;
		};
		4995D76B1F21ED1C00A34E6E /* Frameworks */ = {
			isa = PBXFrameworksBuildPhase;
			buildActionMask = 2147483647;
			files = (
				4995D76F1F21ED1C00A34E6E /* Queuer.framework in Frameworks */,
			);
			runOnlyForDeploymentPostprocessing = 0;
		};
/* End PBXFrameworksBuildPhase section */

/* Begin PBXGroup section */
		4995D72F1F21E19B00A34E6E = {
			isa = PBXGroup;
			children = (
				49C7BCB51F26938F00F4FFBC /* Sources */,
				49C7BCAB1F26938F00F4FFBC /* Tests */,
				4995D73A1F21E19B00A34E6E /* Products */,
			);
			sourceTree = "<group>";
		};
		4995D73A1F21E19B00A34E6E /* Products */ = {
			isa = PBXGroup;
			children = (
				4995D7391F21E19B00A34E6E /* Queuer.framework */,
				4995D7421F21E19C00A34E6E /* QueuerTests iOS.xctest */,
				4995D7581F21EA3F00A34E6E /* Queuer.framework */,
				4995D7661F21ED1B00A34E6E /* Queuer.framework */,
				4995D76E1F21ED1C00A34E6E /* QueuerTests tvOS.xctest */,
				493F57201F21F32B009EC8FA /* Queuer.framework */,
				493F57281F21F32B009EC8FA /* QueuerTests macOS.xctest */,
			);
			name = Products;
			sourceTree = "<group>";
		};
		49C7BCAB1F26938F00F4FFBC /* Tests */ = {
			isa = PBXGroup;
			children = (
				49C7BCAC1F26938F00F4FFBC /* Info.plist */,
				49C7BCAE1F26938F00F4FFBC /* QueuerTests */,
			);
			path = Tests;
			sourceTree = "<group>";
		};
		49C7BCAE1F26938F00F4FFBC /* QueuerTests */ = {
			isa = PBXGroup;
			children = (
				49C7BCAF1F26938F00F4FFBC /* ConcurrentOperationTests.swift */,
				49C7BCB01F26938F00F4FFBC /* QueuerTests.swift */,
				49C7BCB11F26938F00F4FFBC /* RequestOperationTests.swift */,
				49C7BCB21F26938F00F4FFBC /* SemaphoreTests.swift */,
				49C7BCB31F26938F00F4FFBC /* SynchronousOperationTests.swift */,
				49C7BCB41F26938F00F4FFBC /* URLBuilderTests.swift */,
			);
			path = QueuerTests;
			sourceTree = "<group>";
		};
		49C7BCB51F26938F00F4FFBC /* Sources */ = {
			isa = PBXGroup;
			children = (
				49C7BCB61F26938F00F4FFBC /* Info-iOS.plist */,
				49C7BCB71F26938F00F4FFBC /* Info-macOS.plist */,
				49C7BCB81F26938F00F4FFBC /* Info-tvOS.plist */,
				49C7BCB91F26938F00F4FFBC /* Info-watchOS.plist */,
				49C7BCBA1F26938F00F4FFBC /* Queuer */,
				49C7BCC11F26938F00F4FFBC /* Queuer.h */,
			);
			path = Sources;
			sourceTree = "<group>";
		};
		49C7BCBA1F26938F00F4FFBC /* Queuer */ = {
			isa = PBXGroup;
			children = (
				49C7BCBB1F26938F00F4FFBC /* ConcurrentOperation.swift */,
				49C7BCBC1F26938F00F4FFBC /* Queuer.swift */,
				49C7BCBD1F26938F00F4FFBC /* RequestOperation.swift */,
				49C7BCBE1F26938F00F4FFBC /* Semaphore.swift */,
				49C7BCBF1F26938F00F4FFBC /* SynchronousOperation.swift */,
				49C7BCC01F26938F00F4FFBC /* URLBuilder.swift */,
			);
			path = Queuer;
			sourceTree = "<group>";
		};
/* End PBXGroup section */

/* Begin PBXHeadersBuildPhase section */
		493F571D1F21F32B009EC8FA /* Headers */ = {
			isa = PBXHeadersBuildPhase;
			buildActionMask = 2147483647;
			files = (
				49B28E2C1F27EDCB00D0819A /* Queuer.h in Headers */,
			);
			runOnlyForDeploymentPostprocessing = 0;
		};
		4995D7361F21E19B00A34E6E /* Headers */ = {
			isa = PBXHeadersBuildPhase;
			buildActionMask = 2147483647;
			files = (
				49C7BCD41F26938F00F4FFBC /* Queuer.h in Headers */,
			);
			runOnlyForDeploymentPostprocessing = 0;
		};
		4995D7551F21EA3F00A34E6E /* Headers */ = {
			isa = PBXHeadersBuildPhase;
			buildActionMask = 2147483647;
			files = (
				49B28E2E1F27EDCC00D0819A /* Queuer.h in Headers */,
			);
			runOnlyForDeploymentPostprocessing = 0;
		};
		4995D7631F21ED1B00A34E6E /* Headers */ = {
			isa = PBXHeadersBuildPhase;
			buildActionMask = 2147483647;
			files = (
				49B28E2D1F27EDCC00D0819A /* Queuer.h in Headers */,
			);
			runOnlyForDeploymentPostprocessing = 0;
		};
/* End PBXHeadersBuildPhase section */

/* Begin PBXNativeTarget section */
		493F571F1F21F32B009EC8FA /* Queuer macOS */ = {
			isa = PBXNativeTarget;
			buildConfigurationList = 493F57311F21F32B009EC8FA /* Build configuration list for PBXNativeTarget "Queuer macOS" */;
			buildPhases = (
				493F571B1F21F32B009EC8FA /* Sources */,
				493F571C1F21F32B009EC8FA /* Frameworks */,
				493F571D1F21F32B009EC8FA /* Headers */,
				493F571E1F21F32B009EC8FA /* Resources */,
				4911EC921F23E8DD00917525 /* ShellScript */,
			);
			buildRules = (
			);
			dependencies = (
			);
			name = "Queuer macOS";
			productName = Queuer;
			productReference = 493F57201F21F32B009EC8FA /* Queuer.framework */;
			productType = "com.apple.product-type.framework";
		};
		493F57271F21F32B009EC8FA /* QueuerTests macOS */ = {
			isa = PBXNativeTarget;
			buildConfigurationList = 493F57341F21F32B009EC8FA /* Build configuration list for PBXNativeTarget "QueuerTests macOS" */;
			buildPhases = (
				493F57241F21F32B009EC8FA /* Sources */,
				493F57251F21F32B009EC8FA /* Frameworks */,
				493F57261F21F32B009EC8FA /* Resources */,
			);
			buildRules = (
			);
			dependencies = (
				493F572B1F21F32B009EC8FA /* PBXTargetDependency */,
			);
			name = "QueuerTests macOS";
			productName = QueuerTests;
			productReference = 493F57281F21F32B009EC8FA /* QueuerTests macOS.xctest */;
			productType = "com.apple.product-type.bundle.unit-test";
		};
		4995D7381F21E19B00A34E6E /* Queuer iOS */ = {
			isa = PBXNativeTarget;
			buildConfigurationList = 4995D74D1F21E19C00A34E6E /* Build configuration list for PBXNativeTarget "Queuer iOS" */;
			buildPhases = (
				4995D7341F21E19B00A34E6E /* Sources */,
				4995D7351F21E19B00A34E6E /* Frameworks */,
				4995D7361F21E19B00A34E6E /* Headers */,
				4995D7371F21E19B00A34E6E /* Resources */,
				4911EC911F23E86300917525 /* ShellScript */,
			);
			buildRules = (
			);
			dependencies = (
			);
			name = "Queuer iOS";
			productName = Queuer;
			productReference = 4995D7391F21E19B00A34E6E /* Queuer.framework */;
			productType = "com.apple.product-type.framework";
		};
		4995D7411F21E19C00A34E6E /* QueuerTests iOS */ = {
			isa = PBXNativeTarget;
			buildConfigurationList = 4995D7501F21E19C00A34E6E /* Build configuration list for PBXNativeTarget "QueuerTests iOS" */;
			buildPhases = (
				4995D73E1F21E19C00A34E6E /* Sources */,
				4995D73F1F21E19C00A34E6E /* Frameworks */,
				4995D7401F21E19C00A34E6E /* Resources */,
			);
			buildRules = (
			);
			dependencies = (
				4995D7451F21E19C00A34E6E /* PBXTargetDependency */,
			);
			name = "QueuerTests iOS";
			productName = QueuerTests;
			productReference = 4995D7421F21E19C00A34E6E /* QueuerTests iOS.xctest */;
			productType = "com.apple.product-type.bundle.unit-test";
		};
		4995D7571F21EA3F00A34E6E /* Queuer watchOS */ = {
			isa = PBXNativeTarget;
			buildConfigurationList = 4995D75D1F21EA3F00A34E6E /* Build configuration list for PBXNativeTarget "Queuer watchOS" */;
			buildPhases = (
				4995D7531F21EA3F00A34E6E /* Sources */,
				4995D7541F21EA3F00A34E6E /* Frameworks */,
				4995D7551F21EA3F00A34E6E /* Headers */,
				4995D7561F21EA3F00A34E6E /* Resources */,
				4911EC941F23E8E900917525 /* ShellScript */,
			);
			buildRules = (
			);
			dependencies = (
			);
			name = "Queuer watchOS";
			productName = Queuer;
			productReference = 4995D7581F21EA3F00A34E6E /* Queuer.framework */;
			productType = "com.apple.product-type.framework";
		};
		4995D7651F21ED1B00A34E6E /* Queuer tvOS */ = {
			isa = PBXNativeTarget;
			buildConfigurationList = 4995D7771F21ED1C00A34E6E /* Build configuration list for PBXNativeTarget "Queuer tvOS" */;
			buildPhases = (
				4995D7611F21ED1B00A34E6E /* Sources */,
				4995D7621F21ED1B00A34E6E /* Frameworks */,
				4995D7631F21ED1B00A34E6E /* Headers */,
				4995D7641F21ED1B00A34E6E /* Resources */,
				4911EC931F23E8E400917525 /* ShellScript */,
			);
			buildRules = (
			);
			dependencies = (
			);
			name = "Queuer tvOS";
			productName = Queuer;
			productReference = 4995D7661F21ED1B00A34E6E /* Queuer.framework */;
			productType = "com.apple.product-type.framework";
		};
		4995D76D1F21ED1C00A34E6E /* QueuerTests tvOS */ = {
			isa = PBXNativeTarget;
			buildConfigurationList = 4995D77A1F21ED1C00A34E6E /* Build configuration list for PBXNativeTarget "QueuerTests tvOS" */;
			buildPhases = (
				4995D76A1F21ED1C00A34E6E /* Sources */,
				4995D76B1F21ED1C00A34E6E /* Frameworks */,
				4995D76C1F21ED1C00A34E6E /* Resources */,
			);
			buildRules = (
			);
			dependencies = (
				4995D7711F21ED1C00A34E6E /* PBXTargetDependency */,
			);
			name = "QueuerTests tvOS";
			productName = QueuerTests;
			productReference = 4995D76E1F21ED1C00A34E6E /* QueuerTests tvOS.xctest */;
			productType = "com.apple.product-type.bundle.unit-test";
		};
/* End PBXNativeTarget section */

/* Begin PBXProject section */
		4995D7301F21E19B00A34E6E /* Project object */ = {
			isa = PBXProject;
			attributes = {
				LastSwiftUpdateCheck = 0830;
				LastUpgradeCheck = 0900;
				ORGANIZATIONNAME = "Fabrizio Brancati";
				TargetAttributes = {
					493F571F1F21F32B009EC8FA = {
						CreatedOnToolsVersion = 8.3.3;
						LastSwiftMigration = 0900;
						ProvisioningStyle = Manual;
					};
					493F57271F21F32B009EC8FA = {
						CreatedOnToolsVersion = 8.3.3;
						LastSwiftMigration = 0900;
						ProvisioningStyle = Automatic;
					};
					4995D7381F21E19B00A34E6E = {
						CreatedOnToolsVersion = 8.3.3;
						LastSwiftMigration = 0900;
						ProvisioningStyle = Manual;
					};
					4995D7411F21E19C00A34E6E = {
						CreatedOnToolsVersion = 8.3.3;
						LastSwiftMigration = 0900;
						ProvisioningStyle = Manual;
					};
					4995D7571F21EA3F00A34E6E = {
						CreatedOnToolsVersion = 8.3.3;
						LastSwiftMigration = 0900;
						ProvisioningStyle = Manual;
					};
					4995D7651F21ED1B00A34E6E = {
						CreatedOnToolsVersion = 8.3.3;
						LastSwiftMigration = 0900;
						ProvisioningStyle = Manual;
					};
					4995D76D1F21ED1C00A34E6E = {
						CreatedOnToolsVersion = 8.3.3;
						LastSwiftMigration = 0900;
						ProvisioningStyle = Manual;
					};
				};
			};
			buildConfigurationList = 4995D7331F21E19B00A34E6E /* Build configuration list for PBXProject "Queuer" */;
			compatibilityVersion = "Xcode 3.2";
			developmentRegion = English;
			hasScannedForEncodings = 0;
			knownRegions = (
				en,
			);
			mainGroup = 4995D72F1F21E19B00A34E6E;
			productRefGroup = 4995D73A1F21E19B00A34E6E /* Products */;
			projectDirPath = "";
			projectRoot = "";
			targets = (
				4995D7381F21E19B00A34E6E /* Queuer iOS */,
				493F571F1F21F32B009EC8FA /* Queuer macOS */,
				4995D7651F21ED1B00A34E6E /* Queuer tvOS */,
				4995D7571F21EA3F00A34E6E /* Queuer watchOS */,
				4995D7411F21E19C00A34E6E /* QueuerTests iOS */,
				493F57271F21F32B009EC8FA /* QueuerTests macOS */,
				4995D76D1F21ED1C00A34E6E /* QueuerTests tvOS */,
			);
		};
/* End PBXProject section */

/* Begin PBXResourcesBuildPhase section */
		493F571E1F21F32B009EC8FA /* Resources */ = {
			isa = PBXResourcesBuildPhase;
			buildActionMask = 2147483647;
			files = (
			);
			runOnlyForDeploymentPostprocessing = 0;
		};
		493F57261F21F32B009EC8FA /* Resources */ = {
			isa = PBXResourcesBuildPhase;
			buildActionMask = 2147483647;
			files = (
			);
			runOnlyForDeploymentPostprocessing = 0;
		};
		4995D7371F21E19B00A34E6E /* Resources */ = {
			isa = PBXResourcesBuildPhase;
			buildActionMask = 2147483647;
			files = (
			);
			runOnlyForDeploymentPostprocessing = 0;
		};
		4995D7401F21E19C00A34E6E /* Resources */ = {
			isa = PBXResourcesBuildPhase;
			buildActionMask = 2147483647;
			files = (
			);
			runOnlyForDeploymentPostprocessing = 0;
		};
		4995D7561F21EA3F00A34E6E /* Resources */ = {
			isa = PBXResourcesBuildPhase;
			buildActionMask = 2147483647;
			files = (
			);
			runOnlyForDeploymentPostprocessing = 0;
		};
		4995D7641F21ED1B00A34E6E /* Resources */ = {
			isa = PBXResourcesBuildPhase;
			buildActionMask = 2147483647;
			files = (
			);
			runOnlyForDeploymentPostprocessing = 0;
		};
		4995D76C1F21ED1C00A34E6E /* Resources */ = {
			isa = PBXResourcesBuildPhase;
			buildActionMask = 2147483647;
			files = (
			);
			runOnlyForDeploymentPostprocessing = 0;
		};
/* End PBXResourcesBuildPhase section */

/* Begin PBXShellScriptBuildPhase section */
		4911EC911F23E86300917525 /* ShellScript */ = {
			isa = PBXShellScriptBuildPhase;
			buildActionMask = 2147483647;
			files = (
			);
			inputPaths = (
			);
			outputPaths = (
			);
			runOnlyForDeploymentPostprocessing = 0;
			shellPath = /bin/sh;
			shellScript = "if which swiftlint >/dev/null; then\nswiftlint\nelse\necho \"warning: SwiftLint not installed, download from https://github.com/realm/SwiftLint\"\nfi";
		};
		4911EC921F23E8DD00917525 /* ShellScript */ = {
			isa = PBXShellScriptBuildPhase;
			buildActionMask = 2147483647;
			files = (
			);
			inputPaths = (
			);
			outputPaths = (
			);
			runOnlyForDeploymentPostprocessing = 0;
			shellPath = /bin/sh;
			shellScript = "if which swiftlint >/dev/null; then\nswiftlint\nelse\necho \"warning: SwiftLint not installed, download from https://github.com/realm/SwiftLint\"\nfi";
		};
		4911EC931F23E8E400917525 /* ShellScript */ = {
			isa = PBXShellScriptBuildPhase;
			buildActionMask = 2147483647;
			files = (
			);
			inputPaths = (
			);
			outputPaths = (
			);
			runOnlyForDeploymentPostprocessing = 0;
			shellPath = /bin/sh;
			shellScript = "if which swiftlint >/dev/null; then\nswiftlint\nelse\necho \"warning: SwiftLint not installed, download from https://github.com/realm/SwiftLint\"\nfi";
		};
		4911EC941F23E8E900917525 /* ShellScript */ = {
			isa = PBXShellScriptBuildPhase;
			buildActionMask = 2147483647;
			files = (
			);
			inputPaths = (
			);
			outputPaths = (
			);
			runOnlyForDeploymentPostprocessing = 0;
			shellPath = /bin/sh;
			shellScript = "if which swiftlint >/dev/null; then\nswiftlint\nelse\necho \"warning: SwiftLint not installed, download from https://github.com/realm/SwiftLint\"\nfi";
		};
/* End PBXShellScriptBuildPhase section */

/* Begin PBXSourcesBuildPhase section */
		493F571B1F21F32B009EC8FA /* Sources */ = {
			isa = PBXSourcesBuildPhase;
			buildActionMask = 2147483647;
			files = (
				49C7BCE31F26939A00F4FFBC /* RequestOperation.swift in Sources */,
				49C7BCE21F26939A00F4FFBC /* Queuer.swift in Sources */,
				49C7BCE41F26939A00F4FFBC /* Semaphore.swift in Sources */,
				49C7BCE11F26939A00F4FFBC /* ConcurrentOperation.swift in Sources */,
				49C7BCE51F26939A00F4FFBC /* SynchronousOperation.swift in Sources */,
				49C7BCE61F26939A00F4FFBC /* URLBuilder.swift in Sources */,
			);
			runOnlyForDeploymentPostprocessing = 0;
		};
		493F57241F21F32B009EC8FA /* Sources */ = {
			isa = PBXSourcesBuildPhase;
			buildActionMask = 2147483647;
			files = (
				49C7BCEF1F2693A000F4FFBC /* RequestOperationTests.swift in Sources */,
				49C7BCEE1F2693A000F4FFBC /* QueuerTests.swift in Sources */,
				49C7BCF01F2693A000F4FFBC /* SemaphoreTests.swift in Sources */,
				49C7BCED1F2693A000F4FFBC /* ConcurrentOperationTests.swift in Sources */,
				49C7BCF11F2693A000F4FFBC /* SynchronousOperationTests.swift in Sources */,
				49C7BCF21F2693A000F4FFBC /* URLBuilderTests.swift in Sources */,
			);
			runOnlyForDeploymentPostprocessing = 0;
		};
		4995D7341F21E19B00A34E6E /* Sources */ = {
			isa = PBXSourcesBuildPhase;
			buildActionMask = 2147483647;
			files = (
				49C7BCCE1F26938F00F4FFBC /* ConcurrentOperation.swift in Sources */,
				49C7BCD21F26938F00F4FFBC /* SynchronousOperation.swift in Sources */,
				49C7BCCF1F26938F00F4FFBC /* Queuer.swift in Sources */,
				49C7BCD31F26938F00F4FFBC /* URLBuilder.swift in Sources */,
				49C7BCD11F26938F00F4FFBC /* Semaphore.swift in Sources */,
				49C7BCD01F26938F00F4FFBC /* RequestOperation.swift in Sources */,
			);
			runOnlyForDeploymentPostprocessing = 0;
		};
		4995D73E1F21E19C00A34E6E /* Sources */ = {
			isa = PBXSourcesBuildPhase;
			buildActionMask = 2147483647;
			files = (
				49C7BCE91F26939F00F4FFBC /* RequestOperationTests.swift in Sources */,
				49C7BCE81F26939F00F4FFBC /* QueuerTests.swift in Sources */,
				49C7BCEA1F26939F00F4FFBC /* SemaphoreTests.swift in Sources */,
				49C7BCE71F26939F00F4FFBC /* ConcurrentOperationTests.swift in Sources */,
				49C7BCEB1F26939F00F4FFBC /* SynchronousOperationTests.swift in Sources */,
				49C7BCEC1F26939F00F4FFBC /* URLBuilderTests.swift in Sources */,
			);
			runOnlyForDeploymentPostprocessing = 0;
		};
		4995D7531F21EA3F00A34E6E /* Sources */ = {
			isa = PBXSourcesBuildPhase;
			buildActionMask = 2147483647;
			files = (
				49C7BCD71F26939900F4FFBC /* RequestOperation.swift in Sources */,
				49C7BCD61F26939900F4FFBC /* Queuer.swift in Sources */,
				49C7BCD81F26939900F4FFBC /* Semaphore.swift in Sources */,
				49C7BCD51F26939900F4FFBC /* ConcurrentOperation.swift in Sources */,
				49C7BCD91F26939900F4FFBC /* SynchronousOperation.swift in Sources */,
				49C7BCDA1F26939900F4FFBC /* URLBuilder.swift in Sources */,
			);
			runOnlyForDeploymentPostprocessing = 0;
		};
		4995D7611F21ED1B00A34E6E /* Sources */ = {
			isa = PBXSourcesBuildPhase;
			buildActionMask = 2147483647;
			files = (
				49C7BCDD1F26939A00F4FFBC /* RequestOperation.swift in Sources */,
				49C7BCDC1F26939A00F4FFBC /* Queuer.swift in Sources */,
				49C7BCDE1F26939A00F4FFBC /* Semaphore.swift in Sources */,
				49C7BCDB1F26939A00F4FFBC /* ConcurrentOperation.swift in Sources */,
				49C7BCDF1F26939A00F4FFBC /* SynchronousOperation.swift in Sources */,
				49C7BCE01F26939A00F4FFBC /* URLBuilder.swift in Sources */,
			);
			runOnlyForDeploymentPostprocessing = 0;
		};
		4995D76A1F21ED1C00A34E6E /* Sources */ = {
			isa = PBXSourcesBuildPhase;
			buildActionMask = 2147483647;
			files = (
				49C7BCF51F2693A100F4FFBC /* RequestOperationTests.swift in Sources */,
				49C7BCF41F2693A100F4FFBC /* QueuerTests.swift in Sources */,
				49C7BCF61F2693A100F4FFBC /* SemaphoreTests.swift in Sources */,
				49C7BCF31F2693A100F4FFBC /* ConcurrentOperationTests.swift in Sources */,
				49C7BCF71F2693A100F4FFBC /* SynchronousOperationTests.swift in Sources */,
				49C7BCF81F2693A100F4FFBC /* URLBuilderTests.swift in Sources */,
			);
			runOnlyForDeploymentPostprocessing = 0;
		};
/* End PBXSourcesBuildPhase section */

/* Begin PBXTargetDependency section */
		493F572B1F21F32B009EC8FA /* PBXTargetDependency */ = {
			isa = PBXTargetDependency;
			target = 493F571F1F21F32B009EC8FA /* Queuer macOS */;
			targetProxy = 493F572A1F21F32B009EC8FA /* PBXContainerItemProxy */;
		};
		4995D7451F21E19C00A34E6E /* PBXTargetDependency */ = {
			isa = PBXTargetDependency;
			target = 4995D7381F21E19B00A34E6E /* Queuer iOS */;
			targetProxy = 4995D7441F21E19C00A34E6E /* PBXContainerItemProxy */;
		};
		4995D7711F21ED1C00A34E6E /* PBXTargetDependency */ = {
			isa = PBXTargetDependency;
			target = 4995D7651F21ED1B00A34E6E /* Queuer tvOS */;
			targetProxy = 4995D7701F21ED1C00A34E6E /* PBXContainerItemProxy */;
		};
/* End PBXTargetDependency section */

/* Begin XCBuildConfiguration section */
		493F57321F21F32B009EC8FA /* Debug */ = {
			isa = XCBuildConfiguration;
			buildSettings = {
				APPLICATION_EXTENSION_API_ONLY = YES;
				COMBINE_HIDPI_IMAGES = YES;
<<<<<<< HEAD
=======
				CURRENT_PROJECT_VERSION = 1.1.0;
>>>>>>> 374b2b6b
				DEFINES_MODULE = YES;
				DEVELOPMENT_TEAM = "";
				DYLIB_COMPATIBILITY_VERSION = 1;
				DYLIB_CURRENT_VERSION = 1;
				DYLIB_INSTALL_NAME_BASE = "@rpath";
				FRAMEWORK_VERSION = A;
				INFOPLIST_FILE = "$(SRCROOT)/Sources/Info-macOS.plist";
				INSTALL_PATH = "$(LOCAL_LIBRARY_DIR)/Frameworks";
				LD_RUNPATH_SEARCH_PATHS = "$(inherited) @executable_path/../Frameworks @loader_path/Frameworks";
				MACOSX_DEPLOYMENT_TARGET = 10.10;
				PRODUCT_BUNDLE_IDENTIFIER = "com.FabrizioBrancati.Queuer-macOS";
				PROVISIONING_PROFILE_SPECIFIER = "";
				SDKROOT = macosx;
				SKIP_INSTALL = YES;
				SWIFT_VERSION = 4.0;
			};
			name = Debug;
		};
		493F57331F21F32B009EC8FA /* Release */ = {
			isa = XCBuildConfiguration;
			buildSettings = {
				APPLICATION_EXTENSION_API_ONLY = YES;
				COMBINE_HIDPI_IMAGES = YES;
<<<<<<< HEAD
=======
				CURRENT_PROJECT_VERSION = 1.1.0;
>>>>>>> 374b2b6b
				DEFINES_MODULE = YES;
				DEVELOPMENT_TEAM = "";
				DYLIB_COMPATIBILITY_VERSION = 1;
				DYLIB_CURRENT_VERSION = 1;
				DYLIB_INSTALL_NAME_BASE = "@rpath";
				FRAMEWORK_VERSION = A;
				INFOPLIST_FILE = "$(SRCROOT)/Sources/Info-macOS.plist";
				INSTALL_PATH = "$(LOCAL_LIBRARY_DIR)/Frameworks";
				LD_RUNPATH_SEARCH_PATHS = "$(inherited) @executable_path/../Frameworks @loader_path/Frameworks";
				MACOSX_DEPLOYMENT_TARGET = 10.10;
				PRODUCT_BUNDLE_IDENTIFIER = "com.FabrizioBrancati.Queuer-macOS";
				PROVISIONING_PROFILE_SPECIFIER = "";
				SDKROOT = macosx;
				SKIP_INSTALL = YES;
				SWIFT_VERSION = 4.0;
			};
			name = Release;
		};
		493F57351F21F32B009EC8FA /* Debug */ = {
			isa = XCBuildConfiguration;
			buildSettings = {
				ALWAYS_EMBED_SWIFT_STANDARD_LIBRARIES = YES;
				CODE_SIGN_IDENTITY = "-";
				COMBINE_HIDPI_IMAGES = YES;
				INFOPLIST_FILE = Tests/Info.plist;
				LD_RUNPATH_SEARCH_PATHS = "$(inherited) @executable_path/../Frameworks @loader_path/../Frameworks";
				MACOSX_DEPLOYMENT_TARGET = 10.12;
				PRODUCT_BUNDLE_IDENTIFIER = com.FabrizioBrancati.QueuerTests;
				PRODUCT_NAME = "$(TARGET_NAME)";
				SDKROOT = macosx;
				SWIFT_VERSION = 4.0;
			};
			name = Debug;
		};
		493F57361F21F32B009EC8FA /* Release */ = {
			isa = XCBuildConfiguration;
			buildSettings = {
				ALWAYS_EMBED_SWIFT_STANDARD_LIBRARIES = YES;
				CODE_SIGN_IDENTITY = "-";
				COMBINE_HIDPI_IMAGES = YES;
				INFOPLIST_FILE = Tests/Info.plist;
				LD_RUNPATH_SEARCH_PATHS = "$(inherited) @executable_path/../Frameworks @loader_path/../Frameworks";
				MACOSX_DEPLOYMENT_TARGET = 10.12;
				PRODUCT_BUNDLE_IDENTIFIER = com.FabrizioBrancati.QueuerTests;
				PRODUCT_NAME = "$(TARGET_NAME)";
				SDKROOT = macosx;
				SWIFT_VERSION = 4.0;
			};
			name = Release;
		};
		4995D74B1F21E19C00A34E6E /* Debug */ = {
			isa = XCBuildConfiguration;
			buildSettings = {
				ALWAYS_SEARCH_USER_PATHS = NO;
				CLANG_ANALYZER_NONNULL = YES;
				CLANG_ANALYZER_NUMBER_OBJECT_CONVERSION = YES_AGGRESSIVE;
				CLANG_ANALYZER_SECURITY_FLOATLOOPCOUNTER = YES;
				CLANG_ANALYZER_SECURITY_INSECUREAPI_RAND = YES;
				CLANG_ANALYZER_SECURITY_INSECUREAPI_STRCPY = YES;
				CLANG_CXX_LANGUAGE_STANDARD = "gnu++0x";
				CLANG_CXX_LIBRARY = "libc++";
				CLANG_ENABLE_MODULES = YES;
				CLANG_ENABLE_OBJC_ARC = YES;
				CLANG_WARN_ASSIGN_ENUM = YES;
				CLANG_WARN_BLOCK_CAPTURE_AUTORELEASING = YES;
				CLANG_WARN_BOOL_CONVERSION = YES;
				CLANG_WARN_COMMA = YES;
				CLANG_WARN_CONSTANT_CONVERSION = YES;
				CLANG_WARN_DIRECT_OBJC_ISA_USAGE = YES_ERROR;
				CLANG_WARN_DOCUMENTATION_COMMENTS = YES;
				CLANG_WARN_EMPTY_BODY = YES;
				CLANG_WARN_ENUM_CONVERSION = YES;
				CLANG_WARN_IMPLICIT_SIGN_CONVERSION = YES;
				CLANG_WARN_INFINITE_RECURSION = YES;
				CLANG_WARN_INT_CONVERSION = YES;
				CLANG_WARN_NON_LITERAL_NULL_CONVERSION = YES;
				CLANG_WARN_OBJC_EXPLICIT_OWNERSHIP_TYPE = YES;
				CLANG_WARN_OBJC_IMPLICIT_RETAIN_SELF = YES;
				CLANG_WARN_OBJC_LITERAL_CONVERSION = YES;
				CLANG_WARN_OBJC_REPEATED_USE_OF_WEAK = YES;
				CLANG_WARN_OBJC_ROOT_CLASS = YES_ERROR;
				CLANG_WARN_RANGE_LOOP_ANALYSIS = YES;
				CLANG_WARN_STRICT_PROTOTYPES = YES;
				CLANG_WARN_SUSPICIOUS_IMPLICIT_CONVERSION = YES;
				CLANG_WARN_SUSPICIOUS_MOVE = YES;
				CLANG_WARN_UNREACHABLE_CODE = YES;
				CLANG_WARN__DUPLICATE_METHOD_MATCH = YES;
				"CODE_SIGN_IDENTITY[sdk=iphoneos*]" = "";
				COPY_PHASE_STRIP = NO;
				CURRENT_PROJECT_VERSION = 1.0.0;
				DEBUG_INFORMATION_FORMAT = dwarf;
				ENABLE_STRICT_OBJC_MSGSEND = YES;
				ENABLE_TESTABILITY = YES;
				GCC_C_LANGUAGE_STANDARD = gnu99;
				GCC_DYNAMIC_NO_PIC = NO;
				GCC_NO_COMMON_BLOCKS = YES;
				GCC_OPTIMIZATION_LEVEL = 0;
				GCC_PREPROCESSOR_DEFINITIONS = (
					"DEBUG=1",
					"$(inherited)",
				);
				GCC_WARN_64_TO_32_BIT_CONVERSION = YES;
				GCC_WARN_ABOUT_MISSING_FIELD_INITIALIZERS = YES;
				GCC_WARN_ABOUT_MISSING_NEWLINE = YES;
				GCC_WARN_ABOUT_MISSING_PROTOTYPES = YES;
				GCC_WARN_ABOUT_RETURN_TYPE = YES_ERROR;
				GCC_WARN_FOUR_CHARACTER_CONSTANTS = YES;
				GCC_WARN_INITIALIZER_NOT_FULLY_BRACKETED = YES;
				GCC_WARN_SHADOW = YES;
				GCC_WARN_SIGN_COMPARE = YES;
				GCC_WARN_UNDECLARED_SELECTOR = YES;
				GCC_WARN_UNINITIALIZED_AUTOS = YES_AGGRESSIVE;
				GCC_WARN_UNKNOWN_PRAGMAS = YES;
				GCC_WARN_UNUSED_FUNCTION = YES;
				GCC_WARN_UNUSED_LABEL = YES;
				GCC_WARN_UNUSED_PARAMETER = YES;
				GCC_WARN_UNUSED_VARIABLE = YES;
				IPHONEOS_DEPLOYMENT_TARGET = 8.0;
				MTL_ENABLE_DEBUG_INFO = YES;
				ONLY_ACTIVE_ARCH = YES;
				PRODUCT_NAME = Queuer;
				SDKROOT = iphoneos;
				SWIFT_ACTIVE_COMPILATION_CONDITIONS = DEBUG;
				SWIFT_OPTIMIZATION_LEVEL = "-Onone";
				SWIFT_SWIFT3_OBJC_INFERENCE = Off;
				SWIFT_VERSION = 4.0;
				TARGETED_DEVICE_FAMILY = "1,2";
				VERSIONING_SYSTEM = "apple-generic";
				VERSION_INFO_PREFIX = "";
			};
			name = Debug;
		};
		4995D74C1F21E19C00A34E6E /* Release */ = {
			isa = XCBuildConfiguration;
			buildSettings = {
				ALWAYS_SEARCH_USER_PATHS = NO;
				CLANG_ANALYZER_NONNULL = YES;
				CLANG_ANALYZER_NUMBER_OBJECT_CONVERSION = YES_AGGRESSIVE;
				CLANG_ANALYZER_SECURITY_FLOATLOOPCOUNTER = YES;
				CLANG_ANALYZER_SECURITY_INSECUREAPI_RAND = YES;
				CLANG_ANALYZER_SECURITY_INSECUREAPI_STRCPY = YES;
				CLANG_CXX_LANGUAGE_STANDARD = "gnu++0x";
				CLANG_CXX_LIBRARY = "libc++";
				CLANG_ENABLE_MODULES = YES;
				CLANG_ENABLE_OBJC_ARC = YES;
				CLANG_WARN_ASSIGN_ENUM = YES;
				CLANG_WARN_BLOCK_CAPTURE_AUTORELEASING = YES;
				CLANG_WARN_BOOL_CONVERSION = YES;
				CLANG_WARN_COMMA = YES;
				CLANG_WARN_CONSTANT_CONVERSION = YES;
				CLANG_WARN_DIRECT_OBJC_ISA_USAGE = YES_ERROR;
				CLANG_WARN_DOCUMENTATION_COMMENTS = YES;
				CLANG_WARN_EMPTY_BODY = YES;
				CLANG_WARN_ENUM_CONVERSION = YES;
				CLANG_WARN_IMPLICIT_SIGN_CONVERSION = YES;
				CLANG_WARN_INFINITE_RECURSION = YES;
				CLANG_WARN_INT_CONVERSION = YES;
				CLANG_WARN_NON_LITERAL_NULL_CONVERSION = YES;
				CLANG_WARN_OBJC_EXPLICIT_OWNERSHIP_TYPE = YES;
				CLANG_WARN_OBJC_IMPLICIT_RETAIN_SELF = YES;
				CLANG_WARN_OBJC_LITERAL_CONVERSION = YES;
				CLANG_WARN_OBJC_REPEATED_USE_OF_WEAK = YES;
				CLANG_WARN_OBJC_ROOT_CLASS = YES_ERROR;
				CLANG_WARN_RANGE_LOOP_ANALYSIS = YES;
				CLANG_WARN_STRICT_PROTOTYPES = YES;
				CLANG_WARN_SUSPICIOUS_IMPLICIT_CONVERSION = YES;
				CLANG_WARN_SUSPICIOUS_MOVE = YES;
				CLANG_WARN_UNREACHABLE_CODE = YES;
				CLANG_WARN__DUPLICATE_METHOD_MATCH = YES;
				"CODE_SIGN_IDENTITY[sdk=iphoneos*]" = "";
				COPY_PHASE_STRIP = NO;
				CURRENT_PROJECT_VERSION = 1.0.0;
				DEBUG_INFORMATION_FORMAT = "dwarf-with-dsym";
				ENABLE_NS_ASSERTIONS = NO;
				ENABLE_STRICT_OBJC_MSGSEND = YES;
				GCC_C_LANGUAGE_STANDARD = gnu99;
				GCC_NO_COMMON_BLOCKS = YES;
				GCC_WARN_64_TO_32_BIT_CONVERSION = YES;
				GCC_WARN_ABOUT_MISSING_FIELD_INITIALIZERS = YES;
				GCC_WARN_ABOUT_MISSING_NEWLINE = YES;
				GCC_WARN_ABOUT_MISSING_PROTOTYPES = YES;
				GCC_WARN_ABOUT_RETURN_TYPE = YES_ERROR;
				GCC_WARN_FOUR_CHARACTER_CONSTANTS = YES;
				GCC_WARN_INITIALIZER_NOT_FULLY_BRACKETED = YES;
				GCC_WARN_SHADOW = YES;
				GCC_WARN_SIGN_COMPARE = YES;
				GCC_WARN_UNDECLARED_SELECTOR = YES;
				GCC_WARN_UNINITIALIZED_AUTOS = YES_AGGRESSIVE;
				GCC_WARN_UNKNOWN_PRAGMAS = YES;
				GCC_WARN_UNUSED_FUNCTION = YES;
				GCC_WARN_UNUSED_LABEL = YES;
				GCC_WARN_UNUSED_PARAMETER = YES;
				GCC_WARN_UNUSED_VARIABLE = YES;
				IPHONEOS_DEPLOYMENT_TARGET = 8.0;
				MTL_ENABLE_DEBUG_INFO = NO;
				PRODUCT_NAME = Queuer;
				SDKROOT = iphoneos;
				SWIFT_OPTIMIZATION_LEVEL = "-Owholemodule";
				SWIFT_SWIFT3_OBJC_INFERENCE = Off;
				SWIFT_VERSION = 4.0;
				TARGETED_DEVICE_FAMILY = "1,2";
				VALIDATE_PRODUCT = YES;
				VERSIONING_SYSTEM = "apple-generic";
				VERSION_INFO_PREFIX = "";
			};
			name = Release;
		};
		4995D74E1F21E19C00A34E6E /* Debug */ = {
			isa = XCBuildConfiguration;
			buildSettings = {
				APPLICATION_EXTENSION_API_ONLY = YES;
				CLANG_ENABLE_MODULES = YES;
<<<<<<< HEAD
=======
				CODE_SIGN_IDENTITY = "";
				CURRENT_PROJECT_VERSION = 1.1.0;
>>>>>>> 374b2b6b
				DEFINES_MODULE = YES;
				DEVELOPMENT_TEAM = "";
				DYLIB_COMPATIBILITY_VERSION = 1;
				DYLIB_CURRENT_VERSION = 1;
				DYLIB_INSTALL_NAME_BASE = "@rpath";
				INFOPLIST_FILE = "$(SRCROOT)/Sources/Info-iOS.plist";
				INSTALL_PATH = "$(LOCAL_LIBRARY_DIR)/Frameworks";
				LD_RUNPATH_SEARCH_PATHS = "$(inherited) @executable_path/Frameworks @loader_path/Frameworks";
				PRODUCT_BUNDLE_IDENTIFIER = "com.FabrizioBrancati.Queuer-iOS";
				PROVISIONING_PROFILE_SPECIFIER = "";
				SKIP_INSTALL = YES;
				SWIFT_OPTIMIZATION_LEVEL = "-Onone";
				SWIFT_VERSION = 4.0;
			};
			name = Debug;
		};
		4995D74F1F21E19C00A34E6E /* Release */ = {
			isa = XCBuildConfiguration;
			buildSettings = {
				APPLICATION_EXTENSION_API_ONLY = YES;
				CLANG_ENABLE_MODULES = YES;
<<<<<<< HEAD
=======
				CODE_SIGN_IDENTITY = "";
				CURRENT_PROJECT_VERSION = 1.1.0;
>>>>>>> 374b2b6b
				DEFINES_MODULE = YES;
				DEVELOPMENT_TEAM = "";
				DYLIB_COMPATIBILITY_VERSION = 1;
				DYLIB_CURRENT_VERSION = 1;
				DYLIB_INSTALL_NAME_BASE = "@rpath";
				INFOPLIST_FILE = "$(SRCROOT)/Sources/Info-iOS.plist";
				INSTALL_PATH = "$(LOCAL_LIBRARY_DIR)/Frameworks";
				LD_RUNPATH_SEARCH_PATHS = "$(inherited) @executable_path/Frameworks @loader_path/Frameworks";
				PRODUCT_BUNDLE_IDENTIFIER = "com.FabrizioBrancati.Queuer-iOS";
				PROVISIONING_PROFILE_SPECIFIER = "";
				SKIP_INSTALL = YES;
				SWIFT_VERSION = 4.0;
			};
			name = Release;
		};
		4995D7511F21E19C00A34E6E /* Debug */ = {
			isa = XCBuildConfiguration;
			buildSettings = {
				ALWAYS_EMBED_SWIFT_STANDARD_LIBRARIES = YES;
				"CODE_SIGN_IDENTITY[sdk=iphoneos*]" = "";
				DEVELOPMENT_TEAM = "";
				INFOPLIST_FILE = Tests/Info.plist;
				LD_RUNPATH_SEARCH_PATHS = "$(inherited) @executable_path/Frameworks @loader_path/Frameworks";
				PRODUCT_BUNDLE_IDENTIFIER = com.FabrizioBrancati.QueuerTests;
				PRODUCT_MODULE_NAME = "$(PRODUCT_NAME:c99extidentifier)";
				PRODUCT_NAME = "$(TARGET_NAME)";
				PROVISIONING_PROFILE_SPECIFIER = "";
				SWIFT_SWIFT3_OBJC_INFERENCE = On;
				SWIFT_VERSION = 4.0;
			};
			name = Debug;
		};
		4995D7521F21E19C00A34E6E /* Release */ = {
			isa = XCBuildConfiguration;
			buildSettings = {
				ALWAYS_EMBED_SWIFT_STANDARD_LIBRARIES = YES;
				"CODE_SIGN_IDENTITY[sdk=iphoneos*]" = "";
				DEVELOPMENT_TEAM = "";
				INFOPLIST_FILE = Tests/Info.plist;
				LD_RUNPATH_SEARCH_PATHS = "$(inherited) @executable_path/Frameworks @loader_path/Frameworks";
				PRODUCT_BUNDLE_IDENTIFIER = com.FabrizioBrancati.QueuerTests;
				PRODUCT_MODULE_NAME = "$(PRODUCT_NAME:c99extidentifier)";
				PRODUCT_NAME = "$(TARGET_NAME)";
				PROVISIONING_PROFILE_SPECIFIER = "";
				SWIFT_SWIFT3_OBJC_INFERENCE = On;
				SWIFT_VERSION = 4.0;
			};
			name = Release;
		};
		4995D75E1F21EA3F00A34E6E /* Debug */ = {
			isa = XCBuildConfiguration;
			buildSettings = {
				APPLICATION_EXTENSION_API_ONLY = YES;
				CODE_SIGN_IDENTITY = "";
<<<<<<< HEAD
=======
				CURRENT_PROJECT_VERSION = 1.1.0;
>>>>>>> 374b2b6b
				DEFINES_MODULE = YES;
				DEVELOPMENT_TEAM = "";
				DYLIB_COMPATIBILITY_VERSION = 1;
				DYLIB_CURRENT_VERSION = 1;
				DYLIB_INSTALL_NAME_BASE = "@rpath";
				INFOPLIST_FILE = "$(SRCROOT)/Sources/Info-watchOS.plist";
				INSTALL_PATH = "$(LOCAL_LIBRARY_DIR)/Frameworks";
				LD_RUNPATH_SEARCH_PATHS = "$(inherited) @executable_path/Frameworks @loader_path/Frameworks";
				PRODUCT_BUNDLE_IDENTIFIER = "com.FabrizioBrancati.Queuer-watchOS";
				PROVISIONING_PROFILE_SPECIFIER = "";
				SDKROOT = watchos;
				SKIP_INSTALL = YES;
				SWIFT_VERSION = 4.0;
				TARGETED_DEVICE_FAMILY = 4;
				WATCHOS_DEPLOYMENT_TARGET = 2.0;
			};
			name = Debug;
		};
		4995D75F1F21EA3F00A34E6E /* Release */ = {
			isa = XCBuildConfiguration;
			buildSettings = {
				APPLICATION_EXTENSION_API_ONLY = YES;
				CODE_SIGN_IDENTITY = "";
<<<<<<< HEAD
=======
				CURRENT_PROJECT_VERSION = 1.1.0;
>>>>>>> 374b2b6b
				DEFINES_MODULE = YES;
				DEVELOPMENT_TEAM = "";
				DYLIB_COMPATIBILITY_VERSION = 1;
				DYLIB_CURRENT_VERSION = 1;
				DYLIB_INSTALL_NAME_BASE = "@rpath";
				INFOPLIST_FILE = "$(SRCROOT)/Sources/Info-watchOS.plist";
				INSTALL_PATH = "$(LOCAL_LIBRARY_DIR)/Frameworks";
				LD_RUNPATH_SEARCH_PATHS = "$(inherited) @executable_path/Frameworks @loader_path/Frameworks";
				PRODUCT_BUNDLE_IDENTIFIER = "com.FabrizioBrancati.Queuer-watchOS";
				PROVISIONING_PROFILE_SPECIFIER = "";
				SDKROOT = watchos;
				SKIP_INSTALL = YES;
				SWIFT_VERSION = 4.0;
				TARGETED_DEVICE_FAMILY = 4;
				WATCHOS_DEPLOYMENT_TARGET = 2.0;
			};
			name = Release;
		};
		4995D7781F21ED1C00A34E6E /* Debug */ = {
			isa = XCBuildConfiguration;
			buildSettings = {
				APPLICATION_EXTENSION_API_ONLY = YES;
				CODE_SIGN_IDENTITY = "";
<<<<<<< HEAD
=======
				CURRENT_PROJECT_VERSION = 1.1.0;
>>>>>>> 374b2b6b
				DEFINES_MODULE = YES;
				DEVELOPMENT_TEAM = "";
				DYLIB_COMPATIBILITY_VERSION = 1;
				DYLIB_CURRENT_VERSION = 1;
				DYLIB_INSTALL_NAME_BASE = "@rpath";
				INFOPLIST_FILE = "$(SRCROOT)/Sources/Info-tvOS.plist";
				INSTALL_PATH = "$(LOCAL_LIBRARY_DIR)/Frameworks";
				LD_RUNPATH_SEARCH_PATHS = "$(inherited) @executable_path/Frameworks @loader_path/Frameworks";
				PRODUCT_BUNDLE_IDENTIFIER = "com.FabrizioBrancati.Queuer-tvOS";
				PROVISIONING_PROFILE_SPECIFIER = "";
				SDKROOT = appletvos;
				SKIP_INSTALL = YES;
				SWIFT_VERSION = 4.0;
				TARGETED_DEVICE_FAMILY = 3;
				TVOS_DEPLOYMENT_TARGET = 9.0;
			};
			name = Debug;
		};
		4995D7791F21ED1C00A34E6E /* Release */ = {
			isa = XCBuildConfiguration;
			buildSettings = {
				APPLICATION_EXTENSION_API_ONLY = YES;
				CODE_SIGN_IDENTITY = "";
<<<<<<< HEAD
=======
				CURRENT_PROJECT_VERSION = 1.1.0;
>>>>>>> 374b2b6b
				DEFINES_MODULE = YES;
				DEVELOPMENT_TEAM = "";
				DYLIB_COMPATIBILITY_VERSION = 1;
				DYLIB_CURRENT_VERSION = 1;
				DYLIB_INSTALL_NAME_BASE = "@rpath";
				INFOPLIST_FILE = "$(SRCROOT)/Sources/Info-tvOS.plist";
				INSTALL_PATH = "$(LOCAL_LIBRARY_DIR)/Frameworks";
				LD_RUNPATH_SEARCH_PATHS = "$(inherited) @executable_path/Frameworks @loader_path/Frameworks";
				PRODUCT_BUNDLE_IDENTIFIER = "com.FabrizioBrancati.Queuer-tvOS";
				PROVISIONING_PROFILE_SPECIFIER = "";
				SDKROOT = appletvos;
				SKIP_INSTALL = YES;
				SWIFT_VERSION = 4.0;
				TARGETED_DEVICE_FAMILY = 3;
				TVOS_DEPLOYMENT_TARGET = 9.0;
			};
			name = Release;
		};
		4995D77B1F21ED1C00A34E6E /* Debug */ = {
			isa = XCBuildConfiguration;
			buildSettings = {
				ALWAYS_EMBED_SWIFT_STANDARD_LIBRARIES = YES;
				CODE_SIGN_IDENTITY = "";
				DEVELOPMENT_TEAM = "";
				INFOPLIST_FILE = Tests/Info.plist;
				LD_RUNPATH_SEARCH_PATHS = "$(inherited) @executable_path/Frameworks @loader_path/Frameworks";
				PRODUCT_BUNDLE_IDENTIFIER = com.FabrizioBrancati.QueuerTests;
				PRODUCT_NAME = "$(TARGET_NAME)";
				PROVISIONING_PROFILE_SPECIFIER = "";
				SDKROOT = appletvos;
				SWIFT_SWIFT3_OBJC_INFERENCE = On;
				SWIFT_VERSION = 4.0;
				TVOS_DEPLOYMENT_TARGET = 10.2;
			};
			name = Debug;
		};
		4995D77C1F21ED1C00A34E6E /* Release */ = {
			isa = XCBuildConfiguration;
			buildSettings = {
				ALWAYS_EMBED_SWIFT_STANDARD_LIBRARIES = YES;
				CODE_SIGN_IDENTITY = "";
				DEVELOPMENT_TEAM = "";
				INFOPLIST_FILE = Tests/Info.plist;
				LD_RUNPATH_SEARCH_PATHS = "$(inherited) @executable_path/Frameworks @loader_path/Frameworks";
				PRODUCT_BUNDLE_IDENTIFIER = com.FabrizioBrancati.QueuerTests;
				PRODUCT_NAME = "$(TARGET_NAME)";
				PROVISIONING_PROFILE_SPECIFIER = "";
				SDKROOT = appletvos;
				SWIFT_SWIFT3_OBJC_INFERENCE = On;
				SWIFT_VERSION = 4.0;
				TVOS_DEPLOYMENT_TARGET = 10.2;
			};
			name = Release;
		};
/* End XCBuildConfiguration section */

/* Begin XCConfigurationList section */
		493F57311F21F32B009EC8FA /* Build configuration list for PBXNativeTarget "Queuer macOS" */ = {
			isa = XCConfigurationList;
			buildConfigurations = (
				493F57321F21F32B009EC8FA /* Debug */,
				493F57331F21F32B009EC8FA /* Release */,
			);
			defaultConfigurationIsVisible = 0;
			defaultConfigurationName = Release;
		};
		493F57341F21F32B009EC8FA /* Build configuration list for PBXNativeTarget "QueuerTests macOS" */ = {
			isa = XCConfigurationList;
			buildConfigurations = (
				493F57351F21F32B009EC8FA /* Debug */,
				493F57361F21F32B009EC8FA /* Release */,
			);
			defaultConfigurationIsVisible = 0;
			defaultConfigurationName = Release;
		};
		4995D7331F21E19B00A34E6E /* Build configuration list for PBXProject "Queuer" */ = {
			isa = XCConfigurationList;
			buildConfigurations = (
				4995D74B1F21E19C00A34E6E /* Debug */,
				4995D74C1F21E19C00A34E6E /* Release */,
			);
			defaultConfigurationIsVisible = 0;
			defaultConfigurationName = Release;
		};
		4995D74D1F21E19C00A34E6E /* Build configuration list for PBXNativeTarget "Queuer iOS" */ = {
			isa = XCConfigurationList;
			buildConfigurations = (
				4995D74E1F21E19C00A34E6E /* Debug */,
				4995D74F1F21E19C00A34E6E /* Release */,
			);
			defaultConfigurationIsVisible = 0;
			defaultConfigurationName = Release;
		};
		4995D7501F21E19C00A34E6E /* Build configuration list for PBXNativeTarget "QueuerTests iOS" */ = {
			isa = XCConfigurationList;
			buildConfigurations = (
				4995D7511F21E19C00A34E6E /* Debug */,
				4995D7521F21E19C00A34E6E /* Release */,
			);
			defaultConfigurationIsVisible = 0;
			defaultConfigurationName = Release;
		};
		4995D75D1F21EA3F00A34E6E /* Build configuration list for PBXNativeTarget "Queuer watchOS" */ = {
			isa = XCConfigurationList;
			buildConfigurations = (
				4995D75E1F21EA3F00A34E6E /* Debug */,
				4995D75F1F21EA3F00A34E6E /* Release */,
			);
			defaultConfigurationIsVisible = 0;
			defaultConfigurationName = Release;
		};
		4995D7771F21ED1C00A34E6E /* Build configuration list for PBXNativeTarget "Queuer tvOS" */ = {
			isa = XCConfigurationList;
			buildConfigurations = (
				4995D7781F21ED1C00A34E6E /* Debug */,
				4995D7791F21ED1C00A34E6E /* Release */,
			);
			defaultConfigurationIsVisible = 0;
			defaultConfigurationName = Release;
		};
		4995D77A1F21ED1C00A34E6E /* Build configuration list for PBXNativeTarget "QueuerTests tvOS" */ = {
			isa = XCConfigurationList;
			buildConfigurations = (
				4995D77B1F21ED1C00A34E6E /* Debug */,
				4995D77C1F21ED1C00A34E6E /* Release */,
			);
			defaultConfigurationIsVisible = 0;
			defaultConfigurationName = Release;
		};
/* End XCConfigurationList section */
	};
	rootObject = 4995D7301F21E19B00A34E6E /* Project object */;
}<|MERGE_RESOLUTION|>--- conflicted
+++ resolved
@@ -700,10 +700,6 @@
 			buildSettings = {
 				APPLICATION_EXTENSION_API_ONLY = YES;
 				COMBINE_HIDPI_IMAGES = YES;
-<<<<<<< HEAD
-=======
-				CURRENT_PROJECT_VERSION = 1.1.0;
->>>>>>> 374b2b6b
 				DEFINES_MODULE = YES;
 				DEVELOPMENT_TEAM = "";
 				DYLIB_COMPATIBILITY_VERSION = 1;
@@ -727,10 +723,6 @@
 			buildSettings = {
 				APPLICATION_EXTENSION_API_ONLY = YES;
 				COMBINE_HIDPI_IMAGES = YES;
-<<<<<<< HEAD
-=======
-				CURRENT_PROJECT_VERSION = 1.1.0;
->>>>>>> 374b2b6b
 				DEFINES_MODULE = YES;
 				DEVELOPMENT_TEAM = "";
 				DYLIB_COMPATIBILITY_VERSION = 1;
@@ -820,7 +812,7 @@
 				CLANG_WARN__DUPLICATE_METHOD_MATCH = YES;
 				"CODE_SIGN_IDENTITY[sdk=iphoneos*]" = "";
 				COPY_PHASE_STRIP = NO;
-				CURRENT_PROJECT_VERSION = 1.0.0;
+				CURRENT_PROJECT_VERSION = 1.1.0;
 				DEBUG_INFORMATION_FORMAT = dwarf;
 				ENABLE_STRICT_OBJC_MSGSEND = YES;
 				ENABLE_TESTABILITY = YES;
@@ -902,7 +894,7 @@
 				CLANG_WARN__DUPLICATE_METHOD_MATCH = YES;
 				"CODE_SIGN_IDENTITY[sdk=iphoneos*]" = "";
 				COPY_PHASE_STRIP = NO;
-				CURRENT_PROJECT_VERSION = 1.0.0;
+				CURRENT_PROJECT_VERSION = 1.1.0;
 				DEBUG_INFORMATION_FORMAT = "dwarf-with-dsym";
 				ENABLE_NS_ASSERTIONS = NO;
 				ENABLE_STRICT_OBJC_MSGSEND = YES;
@@ -943,11 +935,6 @@
 			buildSettings = {
 				APPLICATION_EXTENSION_API_ONLY = YES;
 				CLANG_ENABLE_MODULES = YES;
-<<<<<<< HEAD
-=======
-				CODE_SIGN_IDENTITY = "";
-				CURRENT_PROJECT_VERSION = 1.1.0;
->>>>>>> 374b2b6b
 				DEFINES_MODULE = YES;
 				DEVELOPMENT_TEAM = "";
 				DYLIB_COMPATIBILITY_VERSION = 1;
@@ -969,11 +956,6 @@
 			buildSettings = {
 				APPLICATION_EXTENSION_API_ONLY = YES;
 				CLANG_ENABLE_MODULES = YES;
-<<<<<<< HEAD
-=======
-				CODE_SIGN_IDENTITY = "";
-				CURRENT_PROJECT_VERSION = 1.1.0;
->>>>>>> 374b2b6b
 				DEFINES_MODULE = YES;
 				DEVELOPMENT_TEAM = "";
 				DYLIB_COMPATIBILITY_VERSION = 1;
@@ -1028,10 +1010,6 @@
 			buildSettings = {
 				APPLICATION_EXTENSION_API_ONLY = YES;
 				CODE_SIGN_IDENTITY = "";
-<<<<<<< HEAD
-=======
-				CURRENT_PROJECT_VERSION = 1.1.0;
->>>>>>> 374b2b6b
 				DEFINES_MODULE = YES;
 				DEVELOPMENT_TEAM = "";
 				DYLIB_COMPATIBILITY_VERSION = 1;
@@ -1055,10 +1033,6 @@
 			buildSettings = {
 				APPLICATION_EXTENSION_API_ONLY = YES;
 				CODE_SIGN_IDENTITY = "";
-<<<<<<< HEAD
-=======
-				CURRENT_PROJECT_VERSION = 1.1.0;
->>>>>>> 374b2b6b
 				DEFINES_MODULE = YES;
 				DEVELOPMENT_TEAM = "";
 				DYLIB_COMPATIBILITY_VERSION = 1;
@@ -1082,10 +1056,6 @@
 			buildSettings = {
 				APPLICATION_EXTENSION_API_ONLY = YES;
 				CODE_SIGN_IDENTITY = "";
-<<<<<<< HEAD
-=======
-				CURRENT_PROJECT_VERSION = 1.1.0;
->>>>>>> 374b2b6b
 				DEFINES_MODULE = YES;
 				DEVELOPMENT_TEAM = "";
 				DYLIB_COMPATIBILITY_VERSION = 1;
@@ -1109,10 +1079,6 @@
 			buildSettings = {
 				APPLICATION_EXTENSION_API_ONLY = YES;
 				CODE_SIGN_IDENTITY = "";
-<<<<<<< HEAD
-=======
-				CURRENT_PROJECT_VERSION = 1.1.0;
->>>>>>> 374b2b6b
 				DEFINES_MODULE = YES;
 				DEVELOPMENT_TEAM = "";
 				DYLIB_COMPATIBILITY_VERSION = 1;
